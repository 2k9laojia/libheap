from __future__ import print_function

try:
    import gdb
except ImportError:
    print("Not running inside of GDB, exiting...")
    exit()

import sys
import struct
from printutils import *
from prettyprinters import *

################################################################################
# MALLOC CONSTANTS AND MACROS
################################################################################

def get_arch():
    return gdb.execute("maintenance info sections ?", to_string=True).strip().split()[-1:]

try:
    _machine = get_arch()[0]
except IndexError:
    _machine = ""
    SIZE_SZ = 0

if "elf64" in _machine:
    SIZE_SZ = 8
elif "elf32" in _machine:
    SIZE_SZ = 4
else:
    SIZE_SZ = 0

MIN_CHUNK_SIZE    = 4 * SIZE_SZ
MALLOC_ALIGNMENT  = 2 * SIZE_SZ
MALLOC_ALIGN_MASK = MALLOC_ALIGNMENT - 1
MINSIZE           = (MIN_CHUNK_SIZE+MALLOC_ALIGN_MASK) & ~MALLOC_ALIGN_MASK

def chunk2mem(p):
    "conversion from malloc header to user pointer"
    return (p.address + (2*SIZE_SZ))

def mem2chunk(mem):
    "conversion from user pointer to malloc header"
    return (mem - (2*SIZE_SZ))

def request2size(req):
    "pad request bytes into a usable size"

    if (req + SIZE_SZ + MALLOC_ALIGN_MASK < MINSIZE):
        return MINSIZE
    else:
        return (int(req + SIZE_SZ + MALLOC_ALIGN_MASK) & ~MALLOC_ALIGN_MASK)

PREV_INUSE     = 1
IS_MMAPPED     = 2
NON_MAIN_ARENA = 4
SIZE_BITS      = (PREV_INUSE|IS_MMAPPED|NON_MAIN_ARENA)

def prev_inuse(p):
    "extract inuse bit of previous chunk"
    return (p.size & PREV_INUSE)

def chunk_is_mmapped(p):
    "check for mmap()'ed chunk"
    return (p.size & IS_MMAPPED)

def chunk_non_main_arena(p):
    "check for chunk from non-main arena"
    return (p.size & NON_MAIN_ARENA)

def chunksize(p):
    "Get size, ignoring use bits"
    return (p.size & ~SIZE_BITS)

def next_chunk(p):
    "Ptr to next physical malloc_chunk."
    return (p.address + (p.size & ~SIZE_BITS))

def prev_chunk(p):
    "Ptr to previous physical malloc_chunk"
    return (p.address - p.prev_size)

def chunk_at_offset(p, s):
    "Treat space at ptr + offset as a chunk"
    return malloc_chunk(p.address + s, inuse=False)

def inuse(p):
    "extract p's inuse bit"
    return (malloc_chunk(p.address + \
            (p.size & ~SIZE_BITS), inuse=False).size & PREV_INUSE)

def set_inuse(p):
    "set chunk as being inuse without otherwise disturbing"
    chunk = malloc_chunk((p.address + (p.size & ~SIZE_BITS)), inuse=False)
    chunk.size |= PREV_INUSE
    chunk.write()

def clear_inuse(p):
    "clear chunk as being inuse without otherwise disturbing"
    chunk = malloc_chunk((p.address + (p.size & ~SIZE_BITS)), inuse=False)
    chunk.size &= ~PREV_INUSE
    chunk.write()

def inuse_bit_at_offset(p, s):
    "check inuse bits in known places"
    return (malloc_chunk((p.address + s), inuse=False).size & PREV_INUSE)

def set_inuse_bit_at_offset(p, s):
    "set inuse bits in known places"
    chunk = malloc_chunk((p.address + s), inuse=False)
    chunk.size |= PREV_INUSE
    chunk.write()

def clear_inuse_bit_at_offset(p, s):
    "clear inuse bits in known places"
    chunk = malloc_chunk((p.address + s), inuse=False)
    chunk.size &= ~PREV_INUSE
    chunk.write()

def bin_at(m, i):
    "addressing -- note that bin_at(0) does not exist"
    if SIZE_SZ == 4:
        offsetof_fd = 0x8
        return int(gdb.parse_and_eval("&main_arena.bins[%d]" % \
                int((i -1) * 2)).cast(gdb.lookup_type('unsigned int')) \
                - offsetof_fd)
    elif SIZE_SZ == 8:
        offsetof_fd = 0x10
        return int(gdb.parse_and_eval("&main_arena.bins[%d]" % \
                int((i -1) * 2)).cast(gdb.lookup_type('unsigned long')) \
                - offsetof_fd)

def next_bin(b):
    return (b + 1)

def first(b):
    return b.fd

def last(b):
    return b.bk

NBINS          = 128
NSMALLBINS     = 64
SMALLBIN_WIDTH = MALLOC_ALIGNMENT
MIN_LARGE_SIZE = (NSMALLBINS * SMALLBIN_WIDTH)

def in_smallbin_range(sz):
    "check if size is in smallbin range"
    return (sz < MIN_LARGE_SIZE)

def smallbin_index(sz):
    "return the smallbin index"

    if SMALLBIN_WIDTH == 16:
        return (sz >> 4)
    else:
        return (sz >> 3)

def largebin_index_32(sz):
    "return the 32bit largebin index"

    if (sz >> 6) <= 38:
        return (56 + (sz >> 6))
    elif (sz >> 9) <= 20:
        return (91 + (sz >> 9))
    elif (sz >> 12) <= 10:
        return (110 + (sz >> 12))
    elif (sz >> 15) <= 4:
        return (119 + (sz >> 15))
    elif (sz >> 18) <= 2:
        return (124 + (sz >> 18))
    else:
        return 126

def largebin_index_64(sz):
    "return the 64bit largebin index"

    if (sz >> 6) <= 48:
        return (48 + (sz >> 6))
    elif (sz >> 9) <= 20:
        return (91 + (sz >> 9))
    elif (sz >> 12) <= 10:
        return (110 + (sz >> 12))
    elif (sz >> 15) <= 4:
        return (119 + (sz >> 15))
    elif (sz >> 18) <= 2:
        return (124 + (sz >> 18))
    else:
        return 126

def largebin_index(sz):
    "return the largebin index"

    if SIZE_SZ == 8:
        return largebin_index_64(sz)
    else:
        return largebin_index_32(sz)

def bin_index(sz):
    "return the bin index"

    if in_smallbin_range(sz):
        return smallbin_index(sz)
    else:
        return largebin_index(sz)

BINMAPSHIFT = 5
BITSPERMAP  = 1 << BINMAPSHIFT
BINMAPSIZE  = (NBINS / BITSPERMAP)

def fastbin(ar_ptr, idx):
    return ar_ptr.fastbinsY[idx]

def fastbin_index(sz):
    "offset 2 to use otherwise unindexable first 2 bins"
    if SIZE_SZ == 8:
        return ((sz >> 4) - 2)
    else:
        return ((sz >> 3) - 2)

MAX_FAST_SIZE = (80 * SIZE_SZ / 4)
NFASTBINS     = (fastbin_index(request2size(MAX_FAST_SIZE)) + 1)

FASTCHUNKS_BIT = 0x1

def have_fastchunks(M):
    return ((M.flags & FASTCHUNKS_BIT) == 0)

def clear_fastchunks(M, inferior=None):
    if inferior == None:
        inferior = get_inferior()

    M.flags |= FASTCHUNKS_BIT
    inferior.write_memory(M.address, struct.pack("<I", M.flags))

def set_fastchunks(M, inferior=None):
    if inferior == None:
        inferior = get_inferior()

    M.flags &= ~FASTCHUNKS_BIT
    inferior.write_memory(M.address, struct.pack("<I", M.flags))

NONCONTIGUOUS_BIT = 0x2

def contiguous(M):
    return ((M.flags & NONCONTIGUOUS_BIT) == 0)

def noncontiguous(M):
    return ((M.flags & NONCONTIGUOUS_BIT) != 0)

def set_noncontiguous(M, inferior=None):
    if inferior == None:
        inferior = get_inferior()

    M.flags |= NONCONTIGUOUS_BIT
    inferior.write_memory(M.address, struct.pack("<I", M.flags))

def set_contiguous(M, inferior=None):
    if inferior == None:
        inferior = get_inferior()

    M.flags &= ~NONCONTIGUOUS_BIT
    inferior.write_memory(M.address, struct.pack("<I", M.flags))

def get_max_fast():
    return gdb.parse_and_eval("global_max_fast")

def mutex_lock(ar_ptr, inferior=None):
    if inferior == None:
        inferior = get_inferior()

    ar_ptr.mutex = 1
    inferior.write_memory(ar_ptr.address, struct.pack("<I", ar_ptr.mutex))

def mutex_unlock(ar_ptr, inferior=None):
    if inferior == None:
        inferior = get_inferior()

    ar_ptr.mutex = 0
    inferior.write_memory(ar_ptr.address, struct.pack("<I", ar_ptr.mutex))

def get_inferior():
    try:
        if len(gdb.inferiors()) == 0:
            print_error("No gdb inferior could be found.")
            return -1
        else:
            inferior = gdb.inferiors()[0]
            return inferior
    except AttributeError:
        print_error("This gdb's python support is too old.")
        exit()

def retrive_sizesz():
    "Retrive the SIZE_SZ after binary loading finished"
    global SIZE_SZ, MIN_CHUNK_SIZE, MALLOC_ALIGNMENT, MALLOC_ALIGN_MASK, MINSIZE, SMALLBIN_WIDTH, MIN_LARGE_SIZE, MAX_FAST_SIZE, NFASTBINS

    try:
        _machine = get_arch()[0]
    except IndexError:
        raise Exception("Retrive the SIZE_SZ failed.")

    if "elf64" in _machine:
        SIZE_SZ = 8
    elif "elf32" in _machine:
        SIZE_SZ = 4
    else:
        raise Exception("Retrive the SIZE_SZ failed.")

    MIN_CHUNK_SIZE    = 4 * SIZE_SZ
    MALLOC_ALIGNMENT  = 2 * SIZE_SZ
    MALLOC_ALIGN_MASK = MALLOC_ALIGNMENT - 1
    MINSIZE           = (MIN_CHUNK_SIZE+MALLOC_ALIGN_MASK) & ~MALLOC_ALIGN_MASK

    SMALLBIN_WIDTH = MALLOC_ALIGNMENT
    MIN_LARGE_SIZE = (NSMALLBINS * SMALLBIN_WIDTH)

    MAX_FAST_SIZE = (80 * SIZE_SZ / 4)
    NFASTBINS     = (fastbin_index(request2size(MAX_FAST_SIZE)) + 1)


################################################################################
class malloc_chunk:
    "python representation of a struct malloc_chunk"

    def __init__(self,addr=None,mem=None,size=None,inferior=None,inuse=False,read_data=True):
        self.prev_size   = 0
        self.size        = 0
        self.data        = None
        self.fd          = None
        self.bk          = None
        self.fd_nextsize = None
        self.bk_nextsize = None

        if addr == None or addr == 0:
            if mem == None:
                print_error("Please specify a valid struct malloc_chunk address.")
                return None

            self.address = None
        else:
            self.address = addr

        if inferior == None and mem == None:
            inferior = get_inferior()
            if inferior == -1:
                return None

        if mem == None:
            # a string of raw memory was not provided
            try:
                if SIZE_SZ == 4:
                    mem = inferior.read_memory(addr, 0x8)
                elif SIZE_SZ == 8:
                    mem = inferior.read_memory(addr, 0x10)
            except TypeError:
                print_error("Invalid address specified.")
                return None
            except RuntimeError:
                print_error("Could not read address 0x{0:x}".format(addr))
                return None
        else:
            # a string of raw memory was provided
            if inuse:
                if (len(mem)!=0x8) and (len(mem)<0x10):
                    print_error("Insufficient memory provided for a malloc_chunk.")
                    return None
                if len(mem)==0x8 or len(mem)==0x10:
                    #header only provided
                    read_data = False
            else:
                if (len(mem)!=0x18) and (len(mem)<0x30):
                    print_error("Insufficient memory provided for a free chunk.")
                    return None

        if SIZE_SZ == 4:
            (self.prev_size,
            self.size) = struct.unpack_from("<II", mem, 0x0)
        elif SIZE_SZ == 8:
            (self.prev_size,
            self.size) = struct.unpack_from("<QQ", mem, 0x0)

        if size == None:
            real_size = (self.size & ~SIZE_BITS)
        else:
            #a size was provided (for a malformed chunk with an invalid size)
            real_size = size & ~SIZE_BITS

        if inuse:
            if read_data:
                if self.address != None:
                    # a string of raw memory was not provided
                    try:
                        mem = inferior.read_memory(addr, real_size + SIZE_SZ)
                    except TypeError:
                        print_error("Invalid address specified.")
                        return None
                    except RuntimeError:
                        print_error("Could not read address 0x{0:x}".format(addr))
                        return None

                real_size = (real_size - SIZE_SZ) / SIZE_SZ
                if SIZE_SZ == 4:
                    self.data = struct.unpack_from("<%dI" % real_size, mem, 0x8)
                elif SIZE_SZ == 8:
                    self.data = struct.unpack_from("<%dQ" %real_size, mem, 0x10)

        if not inuse:
            if self.address != None:
                # a string of raw memory was not provided
                if inferior != None:
                    if SIZE_SZ == 4:
                        mem = inferior.read_memory(addr, 0x18)
                    elif SIZE_SZ == 8:
                        mem = inferior.read_memory(addr, 0x30)

            if SIZE_SZ == 4:
                (self.fd,         \
                self.bk,          \
                self.fd_nextsize, \
                self.bk_nextsize) = struct.unpack_from("<IIII", mem, 0x8)
            elif SIZE_SZ == 8:
                (self.fd,         \
                self.bk,          \
                self.fd_nextsize, \
                self.bk_nextsize) = struct.unpack_from("<QQQQ", mem, 0x10)

    def write(self, inferior=None):
        if self.fd == None and self.bk == None:
            inuse = True
        else:
            inuse = False

        if inferior == None:
            inferior = get_inferior()
            if inferior == -1:
                return None

        if inuse:
            if SIZE_SZ == 4:
                mem = struct.pack("<II", self.prev_size, self.size)
                if self.data != None:
                    mem += struct.pack("<%dI" % len(self.data), *self.data)
            elif SIZE_SZ == 8:
                mem = struct.pack("<QQ", self.prev_size, self.size)
                if self.data != None:
                    mem += struct.pack("<%dQ" % len(self.data), *self.data)
        else:
            if SIZE_SZ == 4:
                mem = struct.pack("<IIIIII", self.prev_size, self.size, \
                        self.fd, self.bk, self.fd_nextsize, self.bk_nextsize)
            elif SIZE_SZ == 8:
                mem = struct.pack("<QQQQQQ", self.prev_size, self.size, \
                        self.fd, self.bk, self.fd_nextsize, self.bk_nextsize)

        inferior.write_memory(self.address, mem)

    def __str__(self):
        if self.prev_size == 0 and self.size == 0:
            return ""
        elif self.fd == None and self.bk == None:
            ret = color_title("struct malloc_chunk {")
            ret += "\n{:11} = ".format("prev_size")
            ret += color_value("0x{}".format(self.prev_size))
            ret += "\n{:11} = ".format("size")
            ret += color_value("0x{}".format(self.size))

            if self.data != None:
                if SIZE_SZ == 4:
                    ret += "\n{:11} = ".format("data")
                    ret += color_value("{}".format(self.data))
                    ret += "\n{:11} = ".format("raw")
                    ret += color_value("{}".format( \
                            struct.pack("<%dI"%len(self.data), *self.data)))
                elif SIZE_SZ == 8:
                    ret += "\n{:11} = ".format("data")
                    ret += color_value("{}".format(self.data))
                    ret += "\n{:11} = ".format("raw")
                    ret += color_value("{}".format( \
                            struct.pack("<%dQ"%len(self.data), *self.data)))
            return ret
        else:
            mc = color_title("struct malloc_chunk {")
            mc += "\n{:11} = ".format("prev_size")
            mc += color_value("0x{}".format(self.prev_size))
            mc += "\n{:11} = ".format("size")
            mc += color_value("0x{}".format(self.size))
            mc += "\n{:11} = ".format("fd")
            mc += color_value("0x{}".format(self.fd))
            mc += "\n{:11} = ".format("bk")
            mc += color_value("0x{}".format(self.bk))
            mc += "\n{:11} = ".format("fd_nextsize")
            mc += color_value("0x{}".format(self.fd_nextsize))
            mc += "\n{:11} = ".format("bk_nextsize")
            mc += color_value("0x{}".format(self.bk_nextsize))
            return mc


################################################################################
class malloc_state:
    "python representation of a struct malloc_state"

    def __init__(self, addr=None, mem=None, inferior=None):
        self.mutex          = 0
        self.flags          = 0
        self.fastbinsY      = 0
        self.top            = 0
        self.last_remainder = 0
        self.bins           = 0
        self.binmap         = 0
        self.next           = 0
        self.system_mem     = 0
        self.max_system_mem = 0

        if addr == None:
            if mem == None:
                print_error("Please specify a struct malloc_state address.")
                return None

            self.address = None
        else:
            self.address = addr

        if inferior == None and mem == None:
            inferior = get_inferior()
            if inferior == -1:
                return None

        if mem == None:
            # a string of raw memory was not provided
            try:
                if SIZE_SZ == 4:
                    mem = inferior.read_memory(addr, 0x44c)
                elif SIZE_SZ == 8:
                    mem = inferior.read_memory(addr, 0x880)
            except TypeError:
                print_error("Invalid address specified.")
                return None
            except RuntimeError:
                print_error("Could not read address 0x{0:x}".format(addr))
                return None

        if SIZE_SZ == 4:
            (self.mutex,         \
            self.flags)          = struct.unpack_from("<II", mem, 0x0)
            self.fastbinsY       = struct.unpack_from("<10I", mem, 0x8)
            (self.top,           \
            self.last_remainder) = struct.unpack_from("<II", mem, 0x30)

            self.bins            = struct.unpack_from("<254I", mem, 0x38)
            self.binmap          = struct.unpack_from("<IIII", mem, 0x430)
            (self.next,          \
            self.system_mem,     \
            self.max_system_mem) = struct.unpack_from("<III", mem, 0x440)
        elif SIZE_SZ == 8:
            (self.mutex,         \
            self.flags)          = struct.unpack_from("<II", mem, 0x0)
            self.fastbinsY       = struct.unpack_from("<10Q", mem, 0x8)
            (self.top,           \
            self.last_remainder) = struct.unpack_from("<QQ", mem, 0x58)
            self.bins            = struct.unpack_from("<254Q", mem, 0x68)
            self.binmap          = struct.unpack_from("<IIII", mem, 0x858)
            (self.next,          \
            self.system_mem,     \
            self.max_system_mem) = struct.unpack_from("<QQQ", mem, 0x868)

    def write(self, inferior=None):
        if inferior == None:
            inferior = get_inferior()
            if inferior == -1:
                return None

        if SIZE_SZ == 4:
            mem = struct.pack("<275I", self.mutex, self.flags, self.fastbinsY, \
                    self.top, self.last_remainder, self.bins, self.binmap, \
                    self.next, self.system_mem, self.max_system_mem)
        elif SIZE_SZ == 8:
            mem = struct.pack("<II266QIIIIQQQ", self.mutex, self.flags, \
                    self.fastbinsY, self.top, self.last_remainder, self.bins, \
                    self.binmap, self.next, self.system_mem, \
                    self.max_system_mem)

        inferior.write_memory(self.address, mem)

    def __str__(self):
        ms = color_title("struct malloc_state {")
        ms += "\n{:14} = ".format("mutex")
        ms += color_value("0x{}".format(self.mutex))
        ms += "\n{:14} = ".format("flags")
        ms += color_value("0x{}".format(self.flags))
        ms += "\n{:14} = ".format("fastbinsY")
        ms += color_value("{}".format("{...}"))
        ms += "\n{:14} = ".format("top")
        ms += color_value("0x{}".format(self.top))
        ms += "\n{:14} = ".format("last_remainder")
        ms += color_value("0x{}".format(self.last_remainder))
        ms += "\n{:14} = ".format("bins")
        ms += color_value("{}".format("{...}"))
        ms += "\n{:14} = ".format("binmap")
        ms += color_value("{}".format("{...}"))
        ms += "\n{:14} = ".format("next")
        ms += color_value("0x{}".format(self.next))
        ms += "\n{:14} = ".format("system_mem")
        ms += color_value("0x{}".format(self.system_mem))
        ms += "\n{:14} = ".format("max_system_mem")
        ms += color_value("0x{}".format(self.max_system_mem))
        return ms


################################################################################
class malloc_par:
    "python representation of a struct malloc_par"

    def __init__(self, addr=None, mem=None, inferior=None):
        self.trim_threshold   = 0
        self.top_pad          = 0
        self.mmap_threshold   = 0
        self.arena_test       = 0
        self.arena_max        = 0
        self.n_mmaps          = 0
        self.n_mmaps_max      = 0
        self.max_n_mmaps      = 0
        self.no_dyn_threshold = 0
        self.mmapped_mem      = 0
        self.max_mmapped_mem  = 0
        self.max_total_mem    = 0
        self.sbrk_base        = 0

        if addr == None:
            if mem == None:
                print_error("Please specify a struct malloc_par address.")
                return None

            self.address = None
        else:
            self.address = addr

        if inferior == None and mem == None:
            inferior = get_inferior()
            if inferior == -1:
                return None

        if mem == None:
            # a string of raw memory was not provided
            try:
                if SIZE_SZ == 4:
                    mem = inferior.read_memory(addr, 0x34)
                elif SIZE_SZ == 8:
                    mem = inferior.read_memory(addr, 0x58)
            except TypeError:
                print_error("Invalid address specified.")
                return None
            except RuntimeError:
                print_error("Could not read address 0x{0:x}".format(addr))
                return None

        if SIZE_SZ == 4:
            (self.trim_threshold, \
            self.top_pad,         \
            self.mmap_threshold,  \
            self.arena_text,      \
            self.arena_max,       \
            self.n_mmaps,         \
            self.n_mmaps_max,     \
            self.max_n_mmaps,     \
            self.no_dyn_threshold,\
            self.mmapped_mem,     \
            self.max_mmapped_mem, \
            self.max_total_mem,   \
            self.sbrk_base)       = struct.unpack("<13I", mem)
        elif SIZE_SZ == 8:
            (self.trim_threshold, \
            self.top_pad,         \
            self.mmap_threshold,  \
            self.arena_test,      \
            self.arena_max,       \
            self.n_mmaps,         \
            self.n_mmaps_max,     \
            self.max_n_mmaps,     \
            self.no_dyn_threshold,\
            self.mmapped_mem,     \
            self.max_mmapped_mem, \
            self.max_total_mem,   \
            self.sbrk_base)       = struct.unpack("<5Q4I4Q", mem)

        # work around for sbrk_base
        # if we cannot get sbrk_base from mp_, we can read the heap base from vmmap.
        if self.sbrk_base == 0:
            pid, task_id, thread_id = gdb.selected_thread().ptid
            maps_data = open("/proc/%d/task/%d/maps" % (pid, task_id)).readlines()
            for line in maps_data:
                if any(x.strip() == '[heap]' for x in line.split(' ')):
                    self.sbrk_base = int(line.split(' ')[0].split('-')[0], 16)
                    break

    def __str__(self):
        mp = color_title("struct malloc_par {")
        mp += "\n{:16} = ".format("trim_threshold")
        mp += color_value("0x{}".format(self.trim_threshold))
        mp += "\n{:16} = ".format("top_pad")
        mp += color_value("0x{}".format(self.top_pad))
        mp += "\n{:16} = ".format("mmap_threshold")
        mp += color_value("0x{}".format(self.mmap_threshold))
        mp += "\n{:16} = ".format("arena_test")
        mp += color_value("0x{}".format(self.arena_test))
        mp += "\n{:16} = ".format("arena_max")
        mp += color_value("0x{}".format(self.arena_max))
        mp += "\n{:16} = ".format("n_mmaps")
        mp += color_value("0x{}".format(self.n_mmaps))
        mp += "\n{:16} = ".format("n_mmaps_max")
        mp += color_value("0x{}".format(self.n_mmaps_max))
        mp += "\n{:16} = ".format("max_n_mmaps")
        mp += color_value("0x{}".format(self.max_n_mmaps))
        mp += "\n{:16} = ".format("no_dyn_threshold")
        mp += color_value("0x{}".format(self.no_dyn_threshold))
        mp += "\n{:16} = ".format("mmapped_mem")
        mp += color_value("0x{}".format(self.mmapped_mem))
        mp += "\n{:16} = ".format("max_mmapped_mem")
        mp += color_value("0x{}".format(self.max_mmapped_mem))
        mp += "\n{:16} = ".format("max_total_mem")
        mp += color_value("0x{}".format(self.max_total_mem))
        mp += "\n{:16} = ".format("sbrk_base")
        mp += color_value("0x{:x}".format(self.sbrk_base))
        return mp


################################################################################
# ARENA CONSTANTS AND MACROS
################################################################################

HEAP_MIN_SIZE     = 32 * 1024
HEAP_MAX_SIZE     = 1024 * 1024

def top(ar_ptr):
    return ar_ptr.top

def heap_for_ptr(ptr):
    "find the heap and corresponding arena for a given ptr"
    return (ptr & ~(HEAP_MAX_SIZE-1))


################################################################################
# GDB COMMANDS
################################################################################

class print_malloc_stats(gdb.Command):
    "print general malloc stats, adapted from malloc.c mSTATs()"

    def __init__(self):
        super(print_malloc_stats, self).__init__("print_mstats",
                                        gdb.COMMAND_DATA, gdb.COMPLETE_NONE)

    def invoke(self, arg, from_tty):
        "Specify an optional arena addr: print_mstats main_arena=0x12345"

        if SIZE_SZ == 0:
            retrive_sizesz()

        try:
            mp         = gdb.selected_frame().read_var('mp_')

            if arg.find("main_arena") == -1:
                main_arena = gdb.selected_frame().read_var('main_arena')
                main_arena_address = main_arena.address
            else:
                arg = arg.split()
                for item in arg:
                    if item.find("main_arena") != -1:
                        if len(item) < 12:
                            print_error("Malformed main_arena parameter")
                            return
                        else:
                            main_arena_address = int(item[11:],16)
        except RuntimeError:
            print_error("No frame is currently selected.")
            return
        except ValueError:
            print_error("Debug glibc was not found.")
            return

        if main_arena_address == 0:
            print_error("Invalid main_arena address (0)")
            return

        in_use_b = mp['mmapped_mem']
        system_b = in_use_b

        arena = 0
        while(1):
            ar_ptr = malloc_state(main_arena_address)
            mutex_lock(ar_ptr)

            print_title("Malloc Stats")

            # account for top
            avail = chunksize(malloc_chunk(top(ar_ptr), inuse=True, \
                    read_data=False))
            nblocks = 1

            nfastblocks = 0
            fastavail = 0

            # traverse fastbins
            for i in range(NFASTBINS):
                p = fastbin(ar_ptr, i)
                while p!=0:
                    p = malloc_chunk(p, inuse=False)
                    nfastblocks += 1
                    fastavail += chunksize(p)
                    p = p.fd

            avail += fastavail

            # traverse regular bins
            for i in range(1, NBINS):
                b = bin_at(ar_ptr, i)
                p = malloc_chunk(first(malloc_chunk(b,inuse=False)),inuse=False)

                while p.address != int(b):
                    nblocks += 1
                    avail += chunksize(p)
                    p = malloc_chunk(first(p), inuse=False)

            print_header("Arena {}:\n".format(arena))
            print("{:16} = ".format("system bytes"), end='')
            print_value("0x{}".format(ar_ptr.max_system_mem))
            print("{:16} = ".format("in use bytes"), end='')
            print_value("0x{}".format(ar_ptr.max_system_mem - avail))

            system_b += ar_ptr.max_system_mem
            in_use_b += (ar_ptr.max_system_mem - avail)

            mutex_unlock(ar_ptr)
            if ar_ptr.next == main_arena_address:
                break
            else:
                ar_ptr = malloc_state(ar_ptr.next)
                arena += 1

        print_header("\nTotal (including mmap):\n")
        print("{:16} = ".format("system bytes"), end='')
        print_value("0x{}".format(system_b))
        print("{:16} = ".format("in use bytes"), end='')
        print_value("0x{}".format(in_use_b))
        print("{:16} = ".format("max system bytes"), end='')
        print_value("0x{}".format(mp['max_total_mem']))
        print("{:16} = ".format("max mmap regions"), end='')
        print_value("0x{}".format(mp['max_n_mmaps']))
        print("{:16} = ".format("max mmap bytes"), end='')
        print_value("0x{}".format(mp['max_mmapped_mem']))


################################################################################
class heap(gdb.Command):
    "print a comprehensive view of the heap"

    def __init__(self):
        super(heap, self).__init__("heap", gdb.COMMAND_DATA, gdb.COMPLETE_NONE)

    def invoke(self, arg, from_tty):
        "Usage can be obtained via heap -h"

        if SIZE_SZ == 0:
            retrive_sizesz()

        inferior = get_inferior()
        if inferior == -1:
            return

        if arg.find("-h") != -1:
            print_title("Heap Dump Help")
            print("")
            print_header("Options:")
            print("\n")
            print_header("{:<12}".format("-a 0x1234"))
            print("Specify an arena address")
            print_header("{:<12}".format("-b"))
            print("Print compact bin listing (only free chunks)")
            print_header("{:<12}".format("-c"))
            print("Print compact arena listing (all chunks)")
            print_header("{:<12}".format("-l"))
            print("Print a flat listing of all chunks in an arena")
            print_header("{:<12}".format("-f [#]"))
            print("Print all fast bins, or only a single fast bin")
            print_header("{:<12}".format("-s [#]"))
            print("Print all small bins, or only a single small bin")
            return

        a_found = f_found = s_found = p_fb = p_sb = p_b = p_l = p_c = 0
        for item in arg.split():
            if a_found == 1:
                arena_address = int(item,16)
                a_found = 0
                continue
            if f_found == 1:
                f_found = 0
                try:
                    fb_number = int(item)
                except:
                    pass
                continue
            if s_found == 1:
                s_found = 0
                try:
                    sb_number = int(item)
                except:
                    pass
                continue
            if item.find("-a") != -1:
                a_found = 1
            if item.find("f") != -1:
                f_found = 1
                fb_number = None
                p_fb = 1
            if item.find("s") != -1:
                s_found = 1
                sb_number = None
                p_sb = 1
            if item.find("b") != -1:
                p_b = 1
            if item.find("l") != -1:
                p_l = 1
            if item.find("c") != -1:
                p_c = 1

        if arg.find("-a") == -1:
            try:
                main_arena = gdb.selected_frame().read_var('main_arena')
                arena_address = main_arena.address
            except RuntimeError:
                print_error("No gdb frame is currently selected.")
                return
            except ValueError:
                try:
                    res = gdb.execute('x/x &main_arena', to_string=True)
                    arena_address = int(res.strip().split()[0], 16)
                except gdb.error:
                    print_error("Debug glibc was not found.")
                    print_error("Guessing main_arena address via offset from libc.")

                    #find heap by offset from end of libc in /proc
                    libc_end,heap_begin = read_proc_maps(inferior.pid)

                    if SIZE_SZ == 4:
                        #__malloc_initialize_hook + 0x20
                        #offset seems to be +0x380 on debug glibc,
                        #+0x3a0 otherwise
                        arena_address = libc_end + 0x3a0
                    elif SIZE_SZ == 8:
                        #offset seems to be +0xe80 on debug glibc,
                        #+0xea0 otherwise
                        arena_address = libc_end + 0xea0

                    if libc_end == -1:
                        print_error("Invalid address read via /proc")
                        return

        if arena_address == 0:
            print_error("Invalid arena address (0)")
            return

        ar_ptr = malloc_state(arena_address)

        if len(arg) == 0:
            if ar_ptr.next == 0:
                print_error("No arenas could be correctly guessed.")
                print_error("Nothing was found at 0x{0:x}".format(ar_ptr.address))
                return

            print_title("Heap Dump")
            print_header("\nArena(s) found:\n")

            try: 
                #arena address obtained via read_var
                print("\t arena @ 0x{}".format(
                        int(ar_ptr.address.cast(gdb.lookup_type("unsigned long")))))
            except: 
                #arena address obtained via -a
                print("\t arena @ 0x{}".format(int(ar_ptr.address)))

            if ar_ptr.address != ar_ptr.next:
                #we have more than one arena

                curr_arena = malloc_state(ar_ptr.next)
                while (ar_ptr.address != curr_arena.address):
                    print("\t arena @ 0x{}".format(int(curr_arena.address)))
                    curr_arena = malloc_state(curr_arena.next)

                    if curr_arena.address == 0:
                        print_error("No arenas could be correctly found.")
                        break #breaking infinite loop

            print("")
            return

        try:
            fb_base = ar_ptr.address.cast(gdb.lookup_type("unsigned long")) + 8
        except:
            fb_base = ar_ptr.address + 8
        if SIZE_SZ == 4:
            try:
                sb_base=ar_ptr.address.cast(gdb.lookup_type("unsigned long"))+56
            except:
                sb_base = ar_ptr.address + 56
        elif SIZE_SZ == 8:
            try:
                sb_base = ar_ptr.address.cast(gdb.lookup_type("unsigned long"))\
                        + 104
            except:
                sb_base = ar_ptr.address + 104

        try:
            mp_ = gdb.selected_frame().read_var('mp_')
            mp_address = mp_.address
        except RuntimeError:
            print_error("No gdb frame is currently selected.")
            return
        except ValueError:
            try:
                res = gdb.execute('x/x &mp_', to_string=True)
                mp_address = int(res.strip().split()[0], 16)
            except gdb.error:
                print_error("Debug glibc could not be found.")
                print_error("Guessing mp_ address via offset from main_arena.")

                if SIZE_SZ == 4:
                    try:
                        mp_address = ar_ptr.address.cast(
                            gdb.lookup_type("unsigned long")) + 0x460
                    except:
                        mp_address = ar_ptr.address + 0x460
                elif SIZE_SZ == 8: #offset 0x880 untested on 64bit
                    try:
                        mp_address = ar_ptr.address.cast(
                            gdb.lookup_type("unsigned long")) + 0x880
                    except:
                        mp_address = ar_ptr.address + 0x460

        sbrk_base = malloc_par(mp_address).sbrk_base

        if p_fb:
            print_fastbins(inferior, fb_base, fb_number)
            print("")
        if p_sb:
            print_smallbins(inferior, sb_base, sb_number)
            print("")
        if p_b:
            print_bins(inferior, fb_base, sb_base)
            print("")
        if p_l:
            print_flat_listing(ar_ptr, sbrk_base)
            print("")
        if p_c:
            print_compact_listing(ar_ptr, sbrk_base)
            print("")


############################################################################
def read_proc_maps(pid):
    '''
    Locate the stack of a process using /proc/pid/maps.
    Will not work on hardened machines (grsec).
    '''

    filename = '/proc/%d/maps' % pid

    try:
        fd = open(filename)
    except IOError:
        print_error("Unable to open {0}".format(filename))
        return -1,-1

    found = libc_begin = libc_end = heap_begin = heap_end = 0
    for line in fd:
        if line.find("libc-") != -1:
            fields = line.split()

            libc_begin,libc_end = fields[0].split('-')
            libc_begin = int(libc_begin,16)
            libc_end = int(libc_end,16)
        elif line.find("heap") != -1:
            fields = line.split()

            heap_begin,heap_end= fields[0].split('-')
            heap_begin = int(heap_begin,16)
            heap_end = int(heap_end,16)

    fd.close()

    if libc_begin==0 or libc_end==0:
        print_error("Unable to read libc address information via /proc")
        return -1,-1

    if heap_begin==0 or heap_end==0:
        print_error("Unable to read heap address information via /proc")
        return -1,-1

    return libc_end,heap_begin


################################################################################
def print_fastbins(inferior, fb_base, fb_num):
    "walk and print the fast bins"

    print_title("Fastbins")

    pad_width = 32

    for fb in range(0,NFASTBINS):
        if fb_num != None:
            fb = fb_num

        offset = fb_base + fb*SIZE_SZ
        try:
            mem = inferior.read_memory(offset, SIZE_SZ)
            if SIZE_SZ == 4:
                fd = struct.unpack("<I", mem)[0]
            elif SIZE_SZ == 8:
                fd = struct.unpack("<Q", mem)[0]
        except RuntimeError:
            print_error("Invalid fastbin addr 0x{0:x}".format(offset))
            return

        print("")
        print_header("[ fb {} ] ".format(fb))
        print("{}{:x}{:>{width}}".format("0x", int(offset), "-> ", width=5), end="")
        print_value("[ 0x{:x} ] ".format(int(fd)))

        if fd != 0: #fastbin is not empty
            fb_size = ((MIN_CHUNK_SIZE) +(MALLOC_ALIGNMENT)*fb)
            print("({})".format(int(fb_size)))

            chunk = malloc_chunk(fd, inuse=False)
            while chunk.fd != 0:
                if chunk.fd is None:   
                    # could not read memory section
                    break

                print_value("{:>{width}}{:x}{}".format("[ 0x", int(chunk.fd), " ] ", width=pad_width))
                print("({})".format(int(fb_size)), end="")

                chunk = malloc_chunk(chunk.fd, inuse=False)

        if fb_num != None: #only print one fastbin
            return


################################################################################
def print_smallbins(inferior, sb_base, sb_num):
    "walk and print the small bins"

    print_title("Smallbins")

    pad_width = 33

    for sb in range(2,NBINS+2,2):
        if sb_num != None and sb_num!=0:
            sb = sb_num*2

        offset = sb_base + (sb-2)*SIZE_SZ
        try:
            mem = inferior.read_memory(offset, 2*SIZE_SZ)
            if SIZE_SZ == 4:
                fd,bk = struct.unpack("<II", mem)
            elif SIZE_SZ == 8:
                fd,bk = struct.unpack("<QQ", mem)
        except RuntimeError:
            print_error("Invalid smallbin addr 0x{0:x}".format(offset))
            return

        print("")
        print_header("[ sb {:02} ] ".format(int(sb/2)))
        print("{}{:x}{:>{width}}".format("0x", int(offset), "-> ", width=5), end="")
        print_value("[ 0x{:x} | 0x{:x} ] ".format(int(fd), int(bk)))

        while (1):
            if fd == (offset-2*SIZE_SZ):
                break

            chunk = malloc_chunk(fd, inuse=False)
            print("")
            print_value("{:>{width}}{:x} | 0x{:x} ] ".format("[ 0x", int(chunk.fd), int(chunk.bk), width=pad_width))
            print("({})".format(int(chunksize(chunk))), end="")
            fd = chunk.fd

        if sb_num != None: #only print one smallbin
            return


################################################################################
def print_bins(inferior, fb_base, sb_base):
    "walk and print the nonempty free bins, modified from jp"

    print_title("Heap Dump")

    for fb in range(0,NFASTBINS):
        print_once = True
        p = malloc_chunk(fb_base-(2*SIZE_SZ)+fb*SIZE_SZ, inuse=False)

        while (p.fd != 0):
            if p.fd is None:
                break

            if print_once:
                print_once = False
                print_header("fast bin {} @ 0x{}".format(fb, int(p.fd)))
            print("\n\tfree chunk @ ", end="")
            print_value("0x{} ".format(int(p.fd)))
            print("- size ", end="")
            p = malloc_chunk(p.fd, inuse=False)
            print_value("0x{} ".format(int(chunksize(p))))

    for i in range(1, NBINS):
        print_once = True
        b = sb_base + i*2*SIZE_SZ - 4*SIZE_SZ
        p = malloc_chunk(first(malloc_chunk(b, inuse=False)), inuse=False)

        while p.address != int(b):
            print("")
            if print_once:
                print_once = False
                if i==1:
                    try:
                        print_header("unsorted bin @ ")
                        print_value("0x{}".format(int(\
                                b.cast(gdb.lookup_type("unsigned long")) + 2*SIZE_SZ)))
                    except:
                        print_header("unsorted bin @ ")
                        print_value("0x{}".format(int(b + 2*SIZE_SZ) + c_none))
                else:
                    try:
                        print_header("small bin {} @ ".format(i))
                        print_value("0x{}".format(int(b.cast(gdb.lookup_type("unsigned long")) + 2*SIZE_SZ)))
                    except:
                        print_header("small bin {} @ ".format(i))
                        print_value("0x{}".format(int(b + 2*SIZE_SZ)))

            print("\n\tfree chunk @ ",end="")
            print_value("0x{} ".format(int(p.address)))
            print("- size ",end="")
            print_value("0x{}".format(int(chunksize(p))))
            p = malloc_chunk(first(p), inuse=False)


################################################################################
def print_flat_listing(ar_ptr, sbrk_base):
    "print a flat listing of an arena, modified from jp and arena.c"

    print_title("Heap Dump")
    print_header("\n{:>14}{:>17}{:>15}\n".format("ADDR", "SIZE", "STATUS"))
    print("sbrk_base ", end="")
    print("0x{:x}".format(int(sbrk_base)))

    p = malloc_chunk(sbrk_base, inuse=True, read_data=False)

    while(1):
        print("chunk     0x{:x}{:>11}{:<8x}{:>3}".format(int(p.address),"0x",int(chunksize(p)),""),end="")

        if p.address == top(ar_ptr):
            print("(top)")
            break
        elif p.size == (0|PREV_INUSE):
            print("(fence)")
            break

        if inuse(p):
            print("(inuse)")
        else:
            p = malloc_chunk(p.address, inuse=False)
            print("(F) FD ", end="")
            print_value("0x{} ".format(int(p.fd)))
            print("BK ", end="")
            print_value("0x{} ".format(int(p.bk)))

            if ((p.fd == ar_ptr.last_remainder) \
            and (p.bk == ar_ptr.last_remainder) \
            and (ar_ptr.last_remainder != 0)):
                print("(LR)")
            elif ((p.fd == p.bk) & ~inuse(p)):
                print("(LC)")
            else:
                print("")

        p = malloc_chunk(next_chunk(p), inuse=True, read_data=False)

    print("sbrk_end  ", end="")
    print("0x{:x}".format(int(sbrk_base + ar_ptr.max_system_mem)), end="")


################################################################################
def print_compact_listing(ar_ptr, sbrk_base):
    "print a compact layout of the heap, modified from jp"

    print_title("Heap Dump")
    p = malloc_chunk(sbrk_base, inuse=True, read_data=False)

    while(1):
        if p.address == top(ar_ptr):
            sys.stdout.write("|T|\n")
            break

        if inuse(p):
            sys.stdout.write("|A|")
        else:
            p = malloc_chunk(p.address, inuse=False)

            if ((p.fd == ar_ptr.last_remainder) \
            and (p.bk == ar_ptr.last_remainder) \
            and (ar_ptr.last_remainder != 0)):
                sys.stdout.write("|L|")
            else:
                sys.stdout.write("|%d|" % bin_index(p.size))

        p = malloc_chunk(next_chunk(p), inuse=True, read_data=False)


################################################################################
class print_bin_layout(gdb.Command):
    "dump the layout of a free bin"

    def __init__(self):
        super(print_bin_layout, self).__init__("print_bin_layout",
                                        gdb.COMMAND_DATA, gdb.COMPLETE_NONE)

    def invoke(self, arg, from_tty):
        "Specify an optional arena addr: print_bin_layout main_arena=0x12345"

        if SIZE_SZ == 0:
            retrive_sizesz()

        if len(arg) == 0:
            print_error("Please specify the free bin to dump")
            return

        try:
            if arg.find("main_arena") == -1:
                main_arena = gdb.selected_frame().read_var('main_arena')
                main_arena_address = main_arena.address
            else:
                arg = arg.split()
                for item in arg:
                    if item.find("main_arena") != -1:
                        if len(item) < 12:
                            print_error("Malformed main_arena parameter")
                            return
                        else:
                            main_arena_address = int(item[11:],16)
        except RuntimeError:
            print_error("No frame is currently selected.")
            return
        except ValueError:
            print_error("Debug glibc was not found.")
            return

        if main_arena_address == 0:
            print_error("Invalid main_arena address (0)")
            return

        ar_ptr = malloc_state(main_arena_address)
        mutex_lock(ar_ptr)

        print_title("Bin Layout")

        b = bin_at(ar_ptr, int(arg))
        p = malloc_chunk(first(malloc_chunk(b, inuse=False)), inuse=False)
        print_once = True
        print_str  = ""
        count      = 0

        while p.address != int(b):
            if print_once:
                print_once=False
                print_str += "-->  "
                print_str += color_value("[bin {}]".format(int(arg)))
                count += 1

            print_str += "  <-->  "
            print_str += color_value("0x{}".format(int(p.address)))
            count += 1
            p = malloc_chunk(first(p), inuse=False)

        if len(print_str) != 0:
            print_str += "  <--"
            print(print_str)
            print("|{}|".format(" " * (len(print_str) - 2 - count*12)))
            print("{}".format("-" * (len(print_str) - count*12)))
        else:
            print("Bin {} empty.".format(int(arg)))

        mutex_unlock(ar_ptr)


################################################################################
<<<<<<< HEAD
=======
class check_house_of_mind(gdb.Command):
    "print and help validate a house of mind layout"

    def __init__(self):
        super(check_house_of_mind, self).__init__("check_house_of_mind",
                                        gdb.COMMAND_DATA, gdb.COMPLETE_NONE)

    def invoke(self, arg, from_tty):
        """
        Specify the house of mind method and chunk address (p=mem2chunk(mem)):
        check_house_of_mind method=unsortedbin p=0x12345678
        check_house_of_mind method=fastbin p=0x12345678
        """

        if SIZE_SZ == 0:
            retrive_sizesz()

        if arg.find("method") == -1:
            print("Please specify the House of Mind method to use:")
            print("house_of_mind method={unsortedbin, fastbin}")
            return
        elif arg.find("p") == -1:
            print("Please specify the chunk address to use:")
            print("house_of_mind p=0x12345678")
            return
        else:
            arg = arg.split()
            for item in arg:
                if item.find("method") != -1:
                    if len(item) < 8:
                        sys.stdout.write(c_error)
                        print("Malformed method parameter")
                        print("Please specify the House of Mind method to use:")
                        print("house_of_mind method={unsortedbin, fastbin}")
                        sys.stdout.write(c_none)
                        return
                    else:
                        method = item[7:]
                if item.find("p") != -1:
                    if len(item) < 11:
                        sys.stdout.write(c_error)
                        print("Malformed chunk parameter")
                        print("Please specify the chunk address to use:")
                        print("house_of_mind p=0x12345678")
                        sys.stdout.write(c_none)
                        return
                    else:
                        p = int(item[2:],16)

        sys.stdout.write(c_title)
        print("===============================", end=' ')
        print("House of Mind ==================================\n")
        sys.stdout.write(c_none)

        if method.find("unsorted") != -1:
            self.unsorted_bin_method(p)
        elif method.find("fast") != -1:
            self.fast_bin_method(p)

    def unsorted_bin_method(self, p):
        p = malloc_chunk(addr=p, inuse=True, read_data=False)

        print(c_none + "Checking chunk p")
        print(c_none + " [*] p = " + c_value + "0x%x" % p.address + c_none)

        if p.address < gdb.parse_and_eval("(unsigned int)%d" % -chunksize(p)):
            print(" [*] size does not wrap")
        else:
            print(c_error + " [_] ERROR: p > -size" + c_none)
            return

        if chunksize(p) >= MINSIZE:
            print(" [*] size is > minimum chunk size")
        else:
            print(c_error + " [_] ERROR: chunksize(p) < MINSIZE" + c_none)
            return

        if chunksize(p) > get_max_fast():
            print(" [*] size is not in fastbin range")
        else:
            print(c_error + " [_] ERROR: size is in fastbin range" + c_none)
            return

        if not chunk_is_mmapped(p):
            print(" [*] is_mmapped bit is not set")
        else:
            print(c_error + " [_] ERROR: IS_MMAPPED bit is set" + c_none)
            return

        if prev_inuse(p):
            print(" [*] prev_inuse bit is set")
        else:
            print(c_error + " [_] ERROR: PREV_INUSE bit is not set, this will", end=' ')
            print("trigger backward consolidation" + c_none)

        if chunk_non_main_arena(p):
            print(" [*] non_main_arena flag is set")
        else:
            print(c_error + " [_] ERROR: p's non_main_arena flag is NOT set")
            return

        print(c_none + "\nChecking struct heap_info")
        print(c_none + " [*] struct heap_info = " \
                + c_value + "0x%x" % heap_for_ptr(p.address))

        inferior = get_inferior()
        if inferior == -1:
            return None

        try:
            mem = inferior.read_memory(heap_for_ptr(p.address), SIZE_SZ)
            if SIZE_SZ == 4:
                ar_ptr = struct.unpack("<I", mem)[0]
            elif SIZE_SZ == 8:
                ar_ptr = struct.unpack("<Q", mem)[0]
        except RuntimeError:
            print(c_error + " [_] ERROR: Invalid heap_info address 0x%x" \
                    % heap_for_ptr(p.address) + c_none)
            return

        print(c_none + " [*] ar_ptr = " + c_value + "0x%x" % ar_ptr)
        print(c_none + "\nChecking struct malloc_state")

        #test malloc_state address
        try:
            mutex = inferior.read_memory(ar_ptr, SIZE_SZ)
        except RuntimeError:
            print(c_error + " [_] ERROR: Invalid malloc_state address 0x%x" % \
                    ar_ptr + c_none)
            return

        av = malloc_state(ar_ptr)

        if av.mutex == 0:
            print(c_none + " [*] av->mutex is zero")
        else:
            print(c_error + " [_] ERROR: av->mutex is not zero" + c_none)
            return

        if p.address != av.top:
            print(c_none + " [*] p is not the top chunk")
        else:
            print(c_error + " [_] ERROR: p is the top chunk" + c_none)
            return

        if noncontiguous(av):
            print(c_none + " [*] noncontiguous_bit is set")
        elif contiguous(av):
            print(c_error + \
                " [_] ERROR: noncontiguous_bit is NOT set in av->flags" + c_none)
            return

        print(" [*] bck = &av->bins[0] = " + c_value + "0x%x" % (ar_ptr+0x38))

        if SIZE_SZ == 4:
            print(c_none + " [*] fwd = bck->fd = *(&av->bins[0] + 8) =", end=' ')
        elif SIZE_SZ == 8:
            print(c_none + " [*] fwd = bck->fd = *(&av->bins[0] + 16) =", end=' ')

        fwd = inferior.read_memory(ar_ptr + 0x38 + 2*SIZE_SZ, SIZE_SZ)
        if SIZE_SZ == 4:
            fwd = struct.unpack("<I", fwd)[0]
        elif SIZE_SZ == 8:
            fwd = struct.unpack("<Q", fwd)[0]
        print(c_value + "0x%x" % fwd)

        if fwd != (ar_ptr+0x38):
            print(c_none + " [!] fwd->bk (0x%x) != bck (0x%x)" % \
                    (fwd, ar_ptr+0x38) + c_error)
            print("     - ERROR: This will prevent this attack on glibc 2.11+", end=' ')
            print(c_none)

        print(c_none + "\nChecking following chunks")
        nextchunk = chunk_at_offset(p, chunksize(p))

        if prev_inuse(nextchunk):
            print(c_none + " [*] prev_inuse of the next chunk is set")
        else:
            print(c_error + " [_] PREV_INUSE bit of the next chunk is not set" \
                    + c_none)
            return

        if chunksize(nextchunk) > 2*SIZE_SZ:
            print(c_none + " [*] nextchunk size is > minimum size")
        else:
            print(c_error + " [_] ERROR: nextchunk size (%d) < %d" % \
                    (chunksize(nextchunk), 2*SIZE_SZ) + c_none)
            return

        if chunksize(nextchunk) < av.system_mem:
            print(c_none + " [*] nextchunk size is < av->system_mem")
        else:
            print(c_error + " [_] ERROR: nextchunk size (0x%x) >" % \
                    chunksize(nextchunk), end=' ')
            print("av->system_mem (0x%x)" % av.system_mem + c_none)
            return

        if nextchunk.address != av.top:
            print(c_none + " [*] nextchunk != av->top")
        else:
            print(c_error + " [_] ERROR: nextchunk is av->top (0x%x)" % av.top \
                    + c_none)
            return

        if inuse_bit_at_offset(nextchunk, chunksize(nextchunk)):
            print(c_none + " [*] prev_inuse bit set on chunk after nextchunk")
        else:
            print(c_error + " [_] ERROR: PREV_INUSE bit of chunk after", end=' ')
            print("nextchunk (0x%x) is not set" % \
                    (nextchunk.address + chunksize(nextchunk)) + c_none)
            return

        print(c_header + "\np (0x%x) will be written to fwd->bk (0x%x)" \
                % (p.address, fwd+0xC) + c_none)

    def fast_bin_method(self, p):
        p = malloc_chunk(addr=p, inuse=True, read_data=False)

        print(c_none + "Checking chunk p")
        print(c_none + " [*] p = " + c_value + "0x%x" % p.address + c_none)

        if p.address < gdb.parse_and_eval("(unsigned int)%d" % -chunksize(p)):
            print(" [*] size does not wrap")
        else:
            print(c_error + " [_] ERROR: p > -size" + c_none)
            return

        if chunksize(p) >= MINSIZE:
            print(" [*] size is >= minimum chunk size")
        else:
            print(c_error + " [_] ERROR: chunksize(p) < MINSIZE" + c_none)
            return

        if chunksize(p) < get_max_fast():
            print(" [*] size is in fastbin range")
        else:
            print(c_error + " [_] ERROR: size is not in fastbin range" + c_none)
            return

        if chunk_non_main_arena(p):
            print(" [*] non_main_arena flag is set")
        else:
            print(c_error + " [_] ERROR: p's non_main_arena flag is NOT set")
            return

        if prev_inuse(p):
            print(" [*] prev_inuse bit is set")
        else:
            print(c_error + " [_] ERROR: PREV_INUSE bit is not set, this will", end=' ')
            print("trigger backward consolidation" + c_none)

        print(c_none + "\nChecking struct heap_info")
        print(c_none + " [*] struct heap_info = " \
                + c_value + "0x%x" % heap_for_ptr(p.address))

        inferior = get_inferior()
        if inferior == -1:
            return None

        try:
            mem = inferior.read_memory(heap_for_ptr(p.address), SIZE_SZ)
            if SIZE_SZ == 4:
                ar_ptr = struct.unpack("<I", mem)[0]
            elif SIZE_SZ == 8:
                ar_ptr = struct.unpack("<Q", mem)[0]
        except RuntimeError:
            print(c_error + " [_] ERROR: Invalid heap_info address 0x%x" \
                    % heap_for_ptr(p.address) + c_none)
            return

        print(c_none + " [*] ar_ptr = " + c_value + "0x%x" % ar_ptr)
        print(c_none + "\nChecking struct malloc_state")

        #test malloc_state address
        try:
            mutex = inferior.read_memory(ar_ptr, SIZE_SZ)
        except RuntimeError:
            print(c_error + " [_] ERROR: Invalid malloc_state address 0x%x" % \
                    ar_ptr + c_none)
            return

        av = malloc_state(ar_ptr)

        if av.mutex == 0:
            print(c_none + " [*] av->mutex is zero")
        else:
            print(c_error + " [_] ERROR: av->mutex is not zero" + c_none)
            return

        print(c_none + " [*] av->system_mem is 0x%x" % av.system_mem)

        print(c_none + "\nChecking following chunk")
        nextchunk = chunk_at_offset(p, chunksize(p))
        print(" [*] nextchunk = " + c_value + "0x%x" % nextchunk.address)

        if nextchunk.size > 2*SIZE_SZ:
            print(c_none + " [*] nextchunk size is > 2*SIZE_SZ")
        else:
            print(c_error + " [_] ERROR: nextchunk size is <= 2*SIZE_SZ" +c_none)
            return

        if chunksize(nextchunk) < av.system_mem:
            print(c_none + " [*] nextchunk size is < av->system_mem")
        else:
            print(c_error + " [_] ERROR: nextchunk size (0x%x) is >= " % \
                    chunksize(nextchunk), end=' ')
            print("av->system_mem (0x%x)" % (av.system_mem) + c_none)
            return

        fb = ar_ptr + (2*SIZE_SZ) + (fastbin_index(p.size)*SIZE_SZ)
        print(c_header + "\np (0x%x) will be written to fb (0x%x)" \
                % (p.address, fb) + c_none)


################################################################################
>>>>>>> f1e6e035
# INITIALIZE CUSTOM GDB CODE
################################################################################

heap()
print_malloc_stats()
print_bin_layout()<|MERGE_RESOLUTION|>--- conflicted
+++ resolved
@@ -1392,324 +1392,6 @@
 
 
 ################################################################################
-<<<<<<< HEAD
-=======
-class check_house_of_mind(gdb.Command):
-    "print and help validate a house of mind layout"
-
-    def __init__(self):
-        super(check_house_of_mind, self).__init__("check_house_of_mind",
-                                        gdb.COMMAND_DATA, gdb.COMPLETE_NONE)
-
-    def invoke(self, arg, from_tty):
-        """
-        Specify the house of mind method and chunk address (p=mem2chunk(mem)):
-        check_house_of_mind method=unsortedbin p=0x12345678
-        check_house_of_mind method=fastbin p=0x12345678
-        """
-
-        if SIZE_SZ == 0:
-            retrive_sizesz()
-
-        if arg.find("method") == -1:
-            print("Please specify the House of Mind method to use:")
-            print("house_of_mind method={unsortedbin, fastbin}")
-            return
-        elif arg.find("p") == -1:
-            print("Please specify the chunk address to use:")
-            print("house_of_mind p=0x12345678")
-            return
-        else:
-            arg = arg.split()
-            for item in arg:
-                if item.find("method") != -1:
-                    if len(item) < 8:
-                        sys.stdout.write(c_error)
-                        print("Malformed method parameter")
-                        print("Please specify the House of Mind method to use:")
-                        print("house_of_mind method={unsortedbin, fastbin}")
-                        sys.stdout.write(c_none)
-                        return
-                    else:
-                        method = item[7:]
-                if item.find("p") != -1:
-                    if len(item) < 11:
-                        sys.stdout.write(c_error)
-                        print("Malformed chunk parameter")
-                        print("Please specify the chunk address to use:")
-                        print("house_of_mind p=0x12345678")
-                        sys.stdout.write(c_none)
-                        return
-                    else:
-                        p = int(item[2:],16)
-
-        sys.stdout.write(c_title)
-        print("===============================", end=' ')
-        print("House of Mind ==================================\n")
-        sys.stdout.write(c_none)
-
-        if method.find("unsorted") != -1:
-            self.unsorted_bin_method(p)
-        elif method.find("fast") != -1:
-            self.fast_bin_method(p)
-
-    def unsorted_bin_method(self, p):
-        p = malloc_chunk(addr=p, inuse=True, read_data=False)
-
-        print(c_none + "Checking chunk p")
-        print(c_none + " [*] p = " + c_value + "0x%x" % p.address + c_none)
-
-        if p.address < gdb.parse_and_eval("(unsigned int)%d" % -chunksize(p)):
-            print(" [*] size does not wrap")
-        else:
-            print(c_error + " [_] ERROR: p > -size" + c_none)
-            return
-
-        if chunksize(p) >= MINSIZE:
-            print(" [*] size is > minimum chunk size")
-        else:
-            print(c_error + " [_] ERROR: chunksize(p) < MINSIZE" + c_none)
-            return
-
-        if chunksize(p) > get_max_fast():
-            print(" [*] size is not in fastbin range")
-        else:
-            print(c_error + " [_] ERROR: size is in fastbin range" + c_none)
-            return
-
-        if not chunk_is_mmapped(p):
-            print(" [*] is_mmapped bit is not set")
-        else:
-            print(c_error + " [_] ERROR: IS_MMAPPED bit is set" + c_none)
-            return
-
-        if prev_inuse(p):
-            print(" [*] prev_inuse bit is set")
-        else:
-            print(c_error + " [_] ERROR: PREV_INUSE bit is not set, this will", end=' ')
-            print("trigger backward consolidation" + c_none)
-
-        if chunk_non_main_arena(p):
-            print(" [*] non_main_arena flag is set")
-        else:
-            print(c_error + " [_] ERROR: p's non_main_arena flag is NOT set")
-            return
-
-        print(c_none + "\nChecking struct heap_info")
-        print(c_none + " [*] struct heap_info = " \
-                + c_value + "0x%x" % heap_for_ptr(p.address))
-
-        inferior = get_inferior()
-        if inferior == -1:
-            return None
-
-        try:
-            mem = inferior.read_memory(heap_for_ptr(p.address), SIZE_SZ)
-            if SIZE_SZ == 4:
-                ar_ptr = struct.unpack("<I", mem)[0]
-            elif SIZE_SZ == 8:
-                ar_ptr = struct.unpack("<Q", mem)[0]
-        except RuntimeError:
-            print(c_error + " [_] ERROR: Invalid heap_info address 0x%x" \
-                    % heap_for_ptr(p.address) + c_none)
-            return
-
-        print(c_none + " [*] ar_ptr = " + c_value + "0x%x" % ar_ptr)
-        print(c_none + "\nChecking struct malloc_state")
-
-        #test malloc_state address
-        try:
-            mutex = inferior.read_memory(ar_ptr, SIZE_SZ)
-        except RuntimeError:
-            print(c_error + " [_] ERROR: Invalid malloc_state address 0x%x" % \
-                    ar_ptr + c_none)
-            return
-
-        av = malloc_state(ar_ptr)
-
-        if av.mutex == 0:
-            print(c_none + " [*] av->mutex is zero")
-        else:
-            print(c_error + " [_] ERROR: av->mutex is not zero" + c_none)
-            return
-
-        if p.address != av.top:
-            print(c_none + " [*] p is not the top chunk")
-        else:
-            print(c_error + " [_] ERROR: p is the top chunk" + c_none)
-            return
-
-        if noncontiguous(av):
-            print(c_none + " [*] noncontiguous_bit is set")
-        elif contiguous(av):
-            print(c_error + \
-                " [_] ERROR: noncontiguous_bit is NOT set in av->flags" + c_none)
-            return
-
-        print(" [*] bck = &av->bins[0] = " + c_value + "0x%x" % (ar_ptr+0x38))
-
-        if SIZE_SZ == 4:
-            print(c_none + " [*] fwd = bck->fd = *(&av->bins[0] + 8) =", end=' ')
-        elif SIZE_SZ == 8:
-            print(c_none + " [*] fwd = bck->fd = *(&av->bins[0] + 16) =", end=' ')
-
-        fwd = inferior.read_memory(ar_ptr + 0x38 + 2*SIZE_SZ, SIZE_SZ)
-        if SIZE_SZ == 4:
-            fwd = struct.unpack("<I", fwd)[0]
-        elif SIZE_SZ == 8:
-            fwd = struct.unpack("<Q", fwd)[0]
-        print(c_value + "0x%x" % fwd)
-
-        if fwd != (ar_ptr+0x38):
-            print(c_none + " [!] fwd->bk (0x%x) != bck (0x%x)" % \
-                    (fwd, ar_ptr+0x38) + c_error)
-            print("     - ERROR: This will prevent this attack on glibc 2.11+", end=' ')
-            print(c_none)
-
-        print(c_none + "\nChecking following chunks")
-        nextchunk = chunk_at_offset(p, chunksize(p))
-
-        if prev_inuse(nextchunk):
-            print(c_none + " [*] prev_inuse of the next chunk is set")
-        else:
-            print(c_error + " [_] PREV_INUSE bit of the next chunk is not set" \
-                    + c_none)
-            return
-
-        if chunksize(nextchunk) > 2*SIZE_SZ:
-            print(c_none + " [*] nextchunk size is > minimum size")
-        else:
-            print(c_error + " [_] ERROR: nextchunk size (%d) < %d" % \
-                    (chunksize(nextchunk), 2*SIZE_SZ) + c_none)
-            return
-
-        if chunksize(nextchunk) < av.system_mem:
-            print(c_none + " [*] nextchunk size is < av->system_mem")
-        else:
-            print(c_error + " [_] ERROR: nextchunk size (0x%x) >" % \
-                    chunksize(nextchunk), end=' ')
-            print("av->system_mem (0x%x)" % av.system_mem + c_none)
-            return
-
-        if nextchunk.address != av.top:
-            print(c_none + " [*] nextchunk != av->top")
-        else:
-            print(c_error + " [_] ERROR: nextchunk is av->top (0x%x)" % av.top \
-                    + c_none)
-            return
-
-        if inuse_bit_at_offset(nextchunk, chunksize(nextchunk)):
-            print(c_none + " [*] prev_inuse bit set on chunk after nextchunk")
-        else:
-            print(c_error + " [_] ERROR: PREV_INUSE bit of chunk after", end=' ')
-            print("nextchunk (0x%x) is not set" % \
-                    (nextchunk.address + chunksize(nextchunk)) + c_none)
-            return
-
-        print(c_header + "\np (0x%x) will be written to fwd->bk (0x%x)" \
-                % (p.address, fwd+0xC) + c_none)
-
-    def fast_bin_method(self, p):
-        p = malloc_chunk(addr=p, inuse=True, read_data=False)
-
-        print(c_none + "Checking chunk p")
-        print(c_none + " [*] p = " + c_value + "0x%x" % p.address + c_none)
-
-        if p.address < gdb.parse_and_eval("(unsigned int)%d" % -chunksize(p)):
-            print(" [*] size does not wrap")
-        else:
-            print(c_error + " [_] ERROR: p > -size" + c_none)
-            return
-
-        if chunksize(p) >= MINSIZE:
-            print(" [*] size is >= minimum chunk size")
-        else:
-            print(c_error + " [_] ERROR: chunksize(p) < MINSIZE" + c_none)
-            return
-
-        if chunksize(p) < get_max_fast():
-            print(" [*] size is in fastbin range")
-        else:
-            print(c_error + " [_] ERROR: size is not in fastbin range" + c_none)
-            return
-
-        if chunk_non_main_arena(p):
-            print(" [*] non_main_arena flag is set")
-        else:
-            print(c_error + " [_] ERROR: p's non_main_arena flag is NOT set")
-            return
-
-        if prev_inuse(p):
-            print(" [*] prev_inuse bit is set")
-        else:
-            print(c_error + " [_] ERROR: PREV_INUSE bit is not set, this will", end=' ')
-            print("trigger backward consolidation" + c_none)
-
-        print(c_none + "\nChecking struct heap_info")
-        print(c_none + " [*] struct heap_info = " \
-                + c_value + "0x%x" % heap_for_ptr(p.address))
-
-        inferior = get_inferior()
-        if inferior == -1:
-            return None
-
-        try:
-            mem = inferior.read_memory(heap_for_ptr(p.address), SIZE_SZ)
-            if SIZE_SZ == 4:
-                ar_ptr = struct.unpack("<I", mem)[0]
-            elif SIZE_SZ == 8:
-                ar_ptr = struct.unpack("<Q", mem)[0]
-        except RuntimeError:
-            print(c_error + " [_] ERROR: Invalid heap_info address 0x%x" \
-                    % heap_for_ptr(p.address) + c_none)
-            return
-
-        print(c_none + " [*] ar_ptr = " + c_value + "0x%x" % ar_ptr)
-        print(c_none + "\nChecking struct malloc_state")
-
-        #test malloc_state address
-        try:
-            mutex = inferior.read_memory(ar_ptr, SIZE_SZ)
-        except RuntimeError:
-            print(c_error + " [_] ERROR: Invalid malloc_state address 0x%x" % \
-                    ar_ptr + c_none)
-            return
-
-        av = malloc_state(ar_ptr)
-
-        if av.mutex == 0:
-            print(c_none + " [*] av->mutex is zero")
-        else:
-            print(c_error + " [_] ERROR: av->mutex is not zero" + c_none)
-            return
-
-        print(c_none + " [*] av->system_mem is 0x%x" % av.system_mem)
-
-        print(c_none + "\nChecking following chunk")
-        nextchunk = chunk_at_offset(p, chunksize(p))
-        print(" [*] nextchunk = " + c_value + "0x%x" % nextchunk.address)
-
-        if nextchunk.size > 2*SIZE_SZ:
-            print(c_none + " [*] nextchunk size is > 2*SIZE_SZ")
-        else:
-            print(c_error + " [_] ERROR: nextchunk size is <= 2*SIZE_SZ" +c_none)
-            return
-
-        if chunksize(nextchunk) < av.system_mem:
-            print(c_none + " [*] nextchunk size is < av->system_mem")
-        else:
-            print(c_error + " [_] ERROR: nextchunk size (0x%x) is >= " % \
-                    chunksize(nextchunk), end=' ')
-            print("av->system_mem (0x%x)" % (av.system_mem) + c_none)
-            return
-
-        fb = ar_ptr + (2*SIZE_SZ) + (fastbin_index(p.size)*SIZE_SZ)
-        print(c_header + "\np (0x%x) will be written to fb (0x%x)" \
-                % (p.address, fb) + c_none)
-
-
-################################################################################
->>>>>>> f1e6e035
 # INITIALIZE CUSTOM GDB CODE
 ################################################################################
 
